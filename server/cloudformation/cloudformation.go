// Package cloudformation provides a server for the CloudFormation interface to
// Empire.
package cloudformation

import (
<<<<<<< HEAD
	"bytes"
=======
	"database/sql"
>>>>>>> 210e83f5
	"encoding/json"
	"fmt"
	"time"

	"golang.org/x/net/context"

	"github.com/aws/aws-sdk-go/aws/client"
	"github.com/aws/aws-sdk-go/service/sqs"
<<<<<<< HEAD
	"github.com/remind101/empire"
=======
	"github.com/remind101/empire/pkg/cloudformation/customresources"
>>>>>>> 210e83f5
	"github.com/remind101/empire/scheduler/ecs/lb"
	"github.com/remind101/pkg/logger"
)

var (
	// Allow custom resource provisioners this amount of time do their
	// thing.
	ProvisioningTimeout = time.Duration(20 * time.Minute)

	// And this amount of time to cleanup when they're canceled.
	ProvisioningGraceTimeout = time.Duration(1 * time.Minute)
)

// Represents the body of the SQS message, which would have been received from
// SNS.
type Message struct {
	Message string `json:"Message"`
}

<<<<<<< HEAD
// NewResponseFromRequest initializes a new Response from a Request, filling in
// the required verbatim fields.
func NewResponseFromRequest(req Request) Response {
	return Response{
		StackId:           req.StackId,
		RequestId:         req.RequestId,
		LogicalResourceId: req.LogicalResourceId,
	}
}

// newUser returns an empire.User that should be used by sources when making
// requests to empire.
func newUser() *empire.User {
	return &empire.User{Name: "Cloudformation"}
}

// sqsClient duck types the sqs.SQS interface.
type sqsClient interface {
	ReceiveMessage(*sqs.ReceiveMessageInput) (*sqs.ReceiveMessageOutput, error)
	DeleteMessage(*sqs.DeleteMessageInput) (*sqs.DeleteMessageOutput, error)
}

=======
>>>>>>> 210e83f5
// CustomResourceProvisioner polls for CloudFormation Custom Resource requests
// from an sqs queue, provisions them, then responds back.
type CustomResourceProvisioner struct {
	*SQSDispatcher

	// Provisioners routes a custom resource to the thing that should do the
	// provisioning.
	Provisioners map[string]customresources.Provisioner

	sendResponse func(customresources.Request, customresources.Response) error
}

// NewCustomResourceProvisioner returns a new CustomResourceProvisioner with an
// sqs client configured from config.
<<<<<<< HEAD
func NewCustomResourceProvisioner(empire *empire.Empire, config client.ConfigProvider) *CustomResourceProvisioner {
	return &CustomResourceProvisioner{
		Provisioners: map[string]Provisioner{
			"Custom::InstancePort": &InstancePortsProvisioner{
				ports: lb.NewDBPortAllocator(empire.DB.DB.DB()),
			},
			"Custom::EmpireApp": &AppResource{
				empire: empire,
			},
			"Custom::EmpireAppEnvironment": &EmpireAppEnvironmentResource{
				empire: empire,
			},
			"Custom::ECSService": &ECSServiceResource{
				ecs:     ecs.New(config),
				postfix: postfix,
			},
		},
		client: http.DefaultClient,
		sqs:    sqs.New(config),
	}
=======
func NewCustomResourceProvisioner(db *sql.DB, config client.ConfigProvider) *CustomResourceProvisioner {
	p := &CustomResourceProvisioner{
		SQSDispatcher: newSQSDispatcher(config),
		Provisioners:  make(map[string]customresources.Provisioner),
		sendResponse:  customresources.SendResponse,
	}

	p.add("Custom::InstancePort", &InstancePortsProvisioner{
		ports: lb.NewDBPortAllocator(db),
	})

	ecs := newECSClient(config)
	p.add("Custom::ECSService", &ECSServiceResource{
		ecs: ecs,
	})

	store := &dbEnvironmentStore{db}
	p.add("Custom::ECSEnvironment", newECSEnvironmentProvisioner(&ECSEnvironmentResource{
		environmentStore: store,
	}))
	p.add("Custom::ECSTaskDefinition", newECSTaskDefinitionProvisioner(&ECSTaskDefinitionResource{
		ecs:              ecs,
		environmentStore: store,
	}))

	return p
>>>>>>> 210e83f5
}

// add adds a custom resource provisioner.
func (c *CustomResourceProvisioner) add(resourceName string, p customresources.Provisioner) {
	// Wrap the provisioner with timeouts.
	p = customresources.WithTimeout(p, ProvisioningTimeout, ProvisioningGraceTimeout)
	c.Provisioners[resourceName] = p
}

func (c *CustomResourceProvisioner) Start() {
	c.SQSDispatcher.Start(c.Handle)
}

// Handle handles a single sqs.Message to perform the provisioning.
func (c *CustomResourceProvisioner) Handle(ctx context.Context, message *sqs.Message) error {
	var m Message
	err := json.Unmarshal([]byte(*message.Body), &m)
	if err != nil {
		return fmt.Errorf("error unmarshalling sqs message body: %v", err)
	}

	var req customresources.Request
	err = json.Unmarshal([]byte(m.Message), &req)
	if err != nil {
		return fmt.Errorf("error unmarshalling to cloudformation request: %v", err)
	}

	logger.Info(ctx, "cloudformation.provision.request",
		"request_id", req.RequestId,
		"stack_id", req.StackId,
		"request_type", req.RequestType,
		"resource_type", req.ResourceType,
		"logical_resource_id", req.LogicalResourceId,
		"physical_resource_id", req.PhysicalResourceId,
	)

	resp := customresources.NewResponseFromRequest(req)

	// CloudFormation is weird. PhysicalResourceId is required when creating
	// a resource, but if the creation fails, how would we have a physical
	// resource id? In cases where a Create request fails, we set the
	// physical resource id to `failed/Create`. When a delete request comes
	// in to delete that resource, we just send back a SUCCESS response so
	// CloudFormation is happy.
	if req.RequestType == customresources.Delete && req.PhysicalResourceId == fmt.Sprintf("failed/%s", customresources.Create) {
		resp.PhysicalResourceId = req.PhysicalResourceId
	} else {
		resp.PhysicalResourceId, resp.Data, err = c.provision(ctx, m, req)
	}

	// Allow provisioners to just return "" to indicate that the physical
	// resource id did not change.
	if resp.PhysicalResourceId == "" && req.PhysicalResourceId != "" {
		resp.PhysicalResourceId = req.PhysicalResourceId
	}

	switch err {
	case nil:
		resp.Status = customresources.StatusSuccess
		logger.Info(ctx, "cloudformation.provision.success",
			"request_id", req.RequestId,
			"stack_id", req.StackId,
			"physical_resource_id", resp.PhysicalResourceId,
		)
	default:
		// A physical resource id is required, so if a Create request
		// fails, and there's no physical resource id, CloudFormation
		// will only say `Invalid PhysicalResourceId` in the status
		// Reason instead of the actual error that caused the Create to
		// fail.
		if req.RequestType == customresources.Create && resp.PhysicalResourceId == "" {
			resp.PhysicalResourceId = fmt.Sprintf("failed/%s", req.RequestType)
		}

		resp.Status = customresources.StatusFailed
		resp.Reason = err.Error()
		logger.Error(ctx, "cloudformation.provision.error",
			"request_id", req.RequestId,
			"stack_id", req.StackId,
			"err", err.Error(),
		)
	}

	return c.sendResponse(req, resp)
}

func (c *CustomResourceProvisioner) provision(ctx context.Context, m Message, req customresources.Request) (string, interface{}, error) {
	p, ok := c.Provisioners[req.ResourceType]
	if !ok {
		return "", nil, fmt.Errorf("no provisioner for %v", req.ResourceType)
	}

	// If the provisioner defines a type for the properties, let's unmarhsal
	// into that Go type.
	req.ResourceProperties = p.Properties()
	req.OldResourceProperties = p.Properties()
	err := json.Unmarshal([]byte(m.Message), &req)
	if err != nil {
		return "", nil, fmt.Errorf("error unmarshalling to cloudformation request: %v", err)
	}

	return p.Provision(ctx, req)
}

type properties interface {
	ReplacementHash() (uint64, error)
}

// provisioner provides convenience over the customresources.Provisioner
// interface.
type provisioner struct {
	properties func() properties

	Create func(context.Context, customresources.Request) (string, interface{}, error)
	Update func(context.Context, customresources.Request) (interface{}, error)
	Delete func(context.Context, customresources.Request) error
}

func (p *provisioner) Properties() interface{} {
	return p.properties()
}

func (p *provisioner) Provision(ctx context.Context, req customresources.Request) (string, interface{}, error) {
	switch req.RequestType {
	case customresources.Create:
		return p.Create(ctx, req)
	case customresources.Update:
		n := req.ResourceProperties.(properties)
		o := req.OldResourceProperties.(properties)

		replace, err := requiresReplacement(n, o)
		if err != nil {
			return req.PhysicalResourceId, nil, err
		}

		// If the new properties require a replacement of the resource,
		// perform a Create. CloudFormation will send us a request to
		// delete the old resource later.
		if replace {
			return p.Create(ctx, req)
		}

		id := req.PhysicalResourceId
		data, err := p.Update(ctx, req)
		return id, data, err
	case customresources.Delete:
		return req.PhysicalResourceId, nil, p.Delete(ctx, req)
	default:
		panic(fmt.Sprintf("unable to handle %s request", req.RequestType))
	}
}

// requiresReplacement returns true if the new properties require a replacement
// of the old properties.
func requiresReplacement(n, o properties) (bool, error) {
	a, err := n.ReplacementHash()
	if err != nil {
		return false, err
	}

	b, err := o.ReplacementHash()
	if err != nil {
		return false, err
	}

	return a != b, nil
}<|MERGE_RESOLUTION|>--- conflicted
+++ resolved
@@ -3,11 +3,7 @@
 package cloudformation
 
 import (
-<<<<<<< HEAD
-	"bytes"
-=======
 	"database/sql"
->>>>>>> 210e83f5
 	"encoding/json"
 	"fmt"
 	"time"
@@ -16,11 +12,7 @@
 
 	"github.com/aws/aws-sdk-go/aws/client"
 	"github.com/aws/aws-sdk-go/service/sqs"
-<<<<<<< HEAD
-	"github.com/remind101/empire"
-=======
 	"github.com/remind101/empire/pkg/cloudformation/customresources"
->>>>>>> 210e83f5
 	"github.com/remind101/empire/scheduler/ecs/lb"
 	"github.com/remind101/pkg/logger"
 )
@@ -40,31 +32,6 @@
 	Message string `json:"Message"`
 }
 
-<<<<<<< HEAD
-// NewResponseFromRequest initializes a new Response from a Request, filling in
-// the required verbatim fields.
-func NewResponseFromRequest(req Request) Response {
-	return Response{
-		StackId:           req.StackId,
-		RequestId:         req.RequestId,
-		LogicalResourceId: req.LogicalResourceId,
-	}
-}
-
-// newUser returns an empire.User that should be used by sources when making
-// requests to empire.
-func newUser() *empire.User {
-	return &empire.User{Name: "Cloudformation"}
-}
-
-// sqsClient duck types the sqs.SQS interface.
-type sqsClient interface {
-	ReceiveMessage(*sqs.ReceiveMessageInput) (*sqs.ReceiveMessageOutput, error)
-	DeleteMessage(*sqs.DeleteMessageInput) (*sqs.DeleteMessageOutput, error)
-}
-
-=======
->>>>>>> 210e83f5
 // CustomResourceProvisioner polls for CloudFormation Custom Resource requests
 // from an sqs queue, provisions them, then responds back.
 type CustomResourceProvisioner struct {
@@ -79,28 +46,6 @@
 
 // NewCustomResourceProvisioner returns a new CustomResourceProvisioner with an
 // sqs client configured from config.
-<<<<<<< HEAD
-func NewCustomResourceProvisioner(empire *empire.Empire, config client.ConfigProvider) *CustomResourceProvisioner {
-	return &CustomResourceProvisioner{
-		Provisioners: map[string]Provisioner{
-			"Custom::InstancePort": &InstancePortsProvisioner{
-				ports: lb.NewDBPortAllocator(empire.DB.DB.DB()),
-			},
-			"Custom::EmpireApp": &AppResource{
-				empire: empire,
-			},
-			"Custom::EmpireAppEnvironment": &EmpireAppEnvironmentResource{
-				empire: empire,
-			},
-			"Custom::ECSService": &ECSServiceResource{
-				ecs:     ecs.New(config),
-				postfix: postfix,
-			},
-		},
-		client: http.DefaultClient,
-		sqs:    sqs.New(config),
-	}
-=======
 func NewCustomResourceProvisioner(db *sql.DB, config client.ConfigProvider) *CustomResourceProvisioner {
 	p := &CustomResourceProvisioner{
 		SQSDispatcher: newSQSDispatcher(config),
@@ -127,7 +72,6 @@
 	}))
 
 	return p
->>>>>>> 210e83f5
 }
 
 // add adds a custom resource provisioner.
